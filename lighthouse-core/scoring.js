--- conflicted
+++ resolved
@@ -37,15 +37,9 @@
 
   /**
    * Returns the report JSON object with computed scores.
-<<<<<<< HEAD
    * @param {{categories: !Object<string, {id: string|undefined, weight: number|undefined, score: number|undefined, audits: !Array<{id: string, weight: number|undefined}>}>}} config
-   * @param {!Object<{score: ?number|boolean|undefined}>} resultsByAuditId
-   * @void
-=======
-   * @param {{categories: !Object<string, {id: string|undefined, weight: number|undefined, audits: !Array<{id: string, weight: number|undefined}>}>}} config
    * @param {!Object<string, {score: ?number|boolean|undefined, notApplicable: boolean, informative: boolean}>} resultsByAuditId
    * @return {{score: number, categories: !Array<{audits: !Array<{score: number, result: !Object}>}>}}
->>>>>>> b9e9b55f
    */
   static scoreAllCategories(config, resultsByAuditId) {
     for (const [categoryId, category] of Object.entries(config.categories)) {
